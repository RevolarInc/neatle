/*
 * MIT License
 *
 * Copyright (c) 2017 Inova IT
 *
 * Permission is hereby granted, free of charge, to any person obtaining a copy
 * of this software and associated documentation files (the "Software"), to deal
 * in the Software without restriction, including without limitation the rights
 * to use, copy, modify, merge, publish, distribute, sublicense, and/or sell
 * copies of the Software, and to permit persons to whom the Software is
 * furnished to do so, subject to the following conditions:
 *
 * The above copyright notice and this permission notice shall be included in all
 * copies or substantial portions of the Software.
 *
 * THE SOFTWARE IS PROVIDED "AS IS", WITHOUT WARRANTY OF ANY KIND, EXPRESS OR
 * IMPLIED, INCLUDING BUT NOT LIMITED TO THE WARRANTIES OF MERCHANTABILITY,
 * FITNESS FOR A PARTICULAR PURPOSE AND NONINFRINGEMENT. IN NO EVENT SHALL THE
 * AUTHORS OR COPYRIGHT HOLDERS BE LIABLE FOR ANY CLAIM, DAMAGES OR OTHER
 * LIABILITY, WHETHER IN AN ACTION OF CONTRACT, TORT OR OTHERWISE, ARISING FROM,
 * OUT OF OR IN CONNECTION WITH THE SOFTWARE OR THE USE OR OTHER DEALINGS IN THE
 * SOFTWARE.
 */

<<<<<<< HEAD
include ':neatle', ':sample'
=======
include ':neatle'
>>>>>>> f6d883e9
<|MERGE_RESOLUTION|>--- conflicted
+++ resolved
@@ -22,8 +22,4 @@
  * SOFTWARE.
  */
 
-<<<<<<< HEAD
-include ':neatle', ':sample'
-=======
-include ':neatle'
->>>>>>> f6d883e9
+include ':neatle'